2.0.0:
  - Ansible Playbook Run as Cloudify lifecycle operation.
  - Implied host relationship: cloudify.ansible.relationships.connected_to_host.

2.0.1:
  - Where retried hosts keys are overwritten with the path of the previous key.
  - Add more requirements
  - Support more groups from deployment groups

2.0.3:
  - Update Ansible Version
  - Fix error when stdout is required in logging.

2.0.4:
  - Catch and raise Ansible parser errors during execute.
  - Add SSH StrictHostKeyChecking by default.

2.1.0:
  - New method is transparent usage of ansible-playbook binary. The version used is that which exists in the PATH variable, which is taken from the Wagon.
  - replace site_yaml_path with playbook_path.
  - Deprecated these keys: ['site_yaml_path', 'inventory_config', 'variable_manager_config', 'passwords', 'modules', 'private_key_file'].
  - Handle Ansible-Playbook Error codes.

2.1.1:
  - Fix bug preventing passing path or content of Ansible Inventory file.

2.2.0:
  - Ansible Playbook Additional Args

2.3.0:
  - Support run `ansible.cloudify_ansible.tasks.run` in `establish` action.

2.4.0:
  - Unlink `source` from `target` on scale down by `ansible.cloudify_ansible.tasks.ansible_remove_host`.
  - Add `resumable` support to operations
  - Support `ansible_ssh_pass` in `agent_config`.
  - Fix support for `cfy local`.

2.5.0:
  - Update Ansible Version to use 2.8.x
  - Update Ansible examples

2.6.0:
  - Add support for new node type called `cloudify.nodes.ansible.Playbook`
  - Add support for new relationship `cloudify.ansible.relationships.run_on_host` which runs on `establish` operation
  - Enhance handling string value for ansible inventory `sources`
  - Update Ansible SDK execution to use cloudify script runner for running command
  - Update handling logging for running Ansible command

2.7.0
  - Support agent_host "local" execution.

2.7.1
  - Support changing the default Ansible configuration executable path.
  - Better handle logging based on customer choice of sensitive data.
  - Support refresh Ansible playbook-with-different-name from another blueprint using deployment update.
  - Pin Ansible version to latest stable.

2.8.0
  - Support playbook from URL and added reload playbook workflow.

2.8.1
  - Use shared resource downloader from cloudify-utilities-sdk.
<<<<<<< HEAD

2.8.2
  - Fix upload blueprint to 4.5.5
=======
2.8.2
  - Handle private key logging.
>>>>>>> 7d4194d3
<|MERGE_RESOLUTION|>--- conflicted
+++ resolved
@@ -61,11 +61,6 @@
 
 2.8.1
   - Use shared resource downloader from cloudify-utilities-sdk.
-<<<<<<< HEAD
-
+  - Fix upload blueprint to 4.5.5
 2.8.2
-  - Fix upload blueprint to 4.5.5
-=======
-2.8.2
-  - Handle private key logging.
->>>>>>> 7d4194d3
+  - Handle private key logging.