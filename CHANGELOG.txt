2.0.0:
  - Ansible Playbook Run as Cloudify lifecycle operation.
  - Implied host relationship: cloudify.ansible.relationships.connected_to_host.
2.0.1:
  - Where retried hosts keys are overwritten with the path of the previous key.
  - Add more requirements
  - Support more groups from deployment groups
2.0.3:
  - Update Ansible Version
  - Fix error when stdout is required in logging.
2.0.4:
  - Catch and raise Ansible parser errors during execute.
  - Add SSH StrictHostKeyChecking by default.
2.1.0:
  - New method is transparent usage of ansible-playbook binary. The version used is that which exists in the PATH variable, which is taken from the Wagon.
  - replace site_yaml_path with playbook_path.
  - Deprecated these keys: ['site_yaml_path', 'inventory_config', 'variable_manager_config', 'passwords', 'modules', 'private_key_file'].
  - Handle Ansible-Playbook Error codes.
2.1.1:
  - Fix bug preventing passing path or content of Ansible Inventory file.
2.2.0:
  - Ansible Playbook Additional Args
2.3.0:
  - Support run `ansible.cloudify_ansible.tasks.run` in `establish` action.
2.4.0:
  - Unlink `source` from `target` on scale down by `ansible.cloudify_ansible.tasks.ansible_remove_host`.
  - Add `resumable` support to operations
  - Support `ansible_ssh_pass` in `agent_config`.
  - Fix support for `cfy local`.
2.5.0:
  - Update Ansible Version to use 2.8.x
  - Update Ansible examples

2.6.0:
  - Add support for new node type called `cloudify.nodes.ansible.Playbook`
  - Add support for new relationship `cloudify.ansible.relationships.run_on_host` which runs on `establish` operation
  - Enhance handling string value for ansible inventory `sources`
  - Update Ansible SDK execution to use cloudify script runner for running command
  - Update handling logging for running Ansible command
2.7.0
  - Support agent_host "local" execution.
2.7.1
<<<<<<< HEAD
  - Support refresh Ansible playbook-with-different-name from another blueprint using deployment update.
=======
  - Pin Ansible version to latest stable.
>>>>>>> e47d0eb3
<|MERGE_RESOLUTION|>--- conflicted
+++ resolved
@@ -40,8 +40,5 @@
 2.7.0
   - Support agent_host "local" execution.
 2.7.1
-<<<<<<< HEAD
   - Support refresh Ansible playbook-with-different-name from another blueprint using deployment update.
-=======
-  - Pin Ansible version to latest stable.
->>>>>>> e47d0eb3
+  - Pin Ansible version to latest stable.